--- conflicted
+++ resolved
@@ -39,15 +39,9 @@
 for ch in ff_channels:
     # Grab all of the ff images.
     noise_files = glob.glob('{0}{1}_camera_noise_*/Pos*/*{2}*.tif'.format(data_dir, DATE,
-<<<<<<< HEAD
-                                                                          channel_dict[ch] - 1))
-    field_files = glob.glob('{0}{1}_fluorescent_slide_*/Pos*/*{2}*.tif'.format(data_dir, DATE,
-                                                                               ch))
-=======
                                                                    ch))
     field_files = glob.glob('{0}{1}_fluorescent_slide_*/Pos*/*{2}*.tif'.format(data_dir, DATE,
                                                                         ch))
->>>>>>> 1e21398f
     # Load the images.
     noise_ims = skimage.io.ImageCollection(noise_files, conserve_memory=False)
     field_ims = skimage.io.ImageCollection(field_files, conserve_memory=False)
@@ -66,32 +60,6 @@
 snap_groups = []
 for i, s in enumerate(tqdm.tqdm(samples)):
     samp_files = glob.glob('{0}*{1}*'.format(data_dir, s))
-<<<<<<< HEAD
-    # Make sample folders if necessary.
-    ident = s.split('/')[-1][9:]
-    if os.path.isdir('{0}{1}'.format(data_dir, ident)) == False:
-        os.mkdir('{0}{1}'.format(data_dir, ident))
-
-    for j, samp in enumerate(tqdm.tqdm(samp_files)):
-        # Get all of the images.
-        images = glob.glob('{0}{1}/Pos*/*.tif'.format(data_dir, samp))
-        for k, snap in images:
-            pos = int(snap.split('/')[-2].split('Pos')[1])
-            ch = snap.split('/')[-1].split('_')[-2]
-            if 'snaps' in snap:
-                # Get the particulars of the file.
-                _, _, strain, atc, _ = snap.split('/')[-3].split('_')
-                atc_conc = float(atc_conc.split('ng')[0])
-                time = 0
-            elif 'growth_fluo' in snap:
-                strain = 'growth_fluo'
-                atc_conc = 'mixed'
-                time = 0
-            else:
-                strain = 'dilution'
-                atc_conc = 'mixed'
-                time = int(samp.split('/')[-1].split('_')[-1].split('.tif')[0])
-=======
 
     for j, samp in enumerate(tqdm.tqdm(samp_files)):
         # Get all of the images. 
@@ -118,7 +86,6 @@
             
             if os.path.isdir('{0}{1}'.format(data_dir, s)) == False:
                os.mkdir('{0}{1}'.format(data_dir, s))
->>>>>>> 1e21398f
 
             if s == 'snaps':
                 snap_group = 'snaps_{0}_{1}ngmL'.format(strain, atc_conc)
@@ -127,21 +94,13 @@
 
             # Define the new name that's compatible with SuperSegger
             new_name = '{0}_{1}_{2}_{3}ngmL_t{4:05d}xy{5:03d}c{6}.tif'.format(
-<<<<<<< HEAD
-                DATE, ident, strain, atc_conc, time, pos, ch)
-=======
             DATE, ident, strain, atc_conc, time, pos, channel_dict[ch])
->>>>>>> 1e21398f
 
             # Peform the flatfield correction if necessary.
             if ch in ff_dict.keys():
                 im = skimage.io.imread(snap)
                 ff_im = mwc.image.generate_flatfield(im, noise_avgs[ch], field_avgs[ch],
-<<<<<<< HEAD
-                                                     median_filt=False)
-=======
                                                  median_filt=False)
->>>>>>> 1e21398f
                 ff_filt = scipy.ndimage.median_filter(ff_im, footprint=selem)
 
                 # Convert to 16 bit.
@@ -151,26 +110,15 @@
                 with warnings.catch_warnings():
                     warnings.simplefilter("ignore")
                     skimage.io.imsave(
-<<<<<<< HEAD
-                        '{0}{1}/{2}'.format(data_dir, ident, new_name), ff_im)
-            else:
-                shutil.move(
-                    snap, '{0}{1}/{2}'.format(data_dir, ident, new_name))
-=======
                         '{0}{1}/{2}'.format(data_dir, s, new_name), ff_im)
             else:
                 shutil.move(snap, '{0}{1}/{2}'.format(data_dir, s, new_name))
->>>>>>> 1e21398f
 
 
 # Make a directory for the originals and move them there.
 if os.path.isdir('{0}originals'.format(data_dir)) == False:
     os.mkdir('{0}originals'.format(data_dir))
-<<<<<<< HEAD
-files = glob.glob('{0}{1}*'.format(DATE))
-=======
 files = glob.glob('{0}{1}*'.format(data_dir, DATE))
->>>>>>> 1e21398f
 for f in files:
     shutil.move(f, '{0}originals'.format(data_dir))
 
